--- conflicted
+++ resolved
@@ -3,13 +3,9 @@
 import Text from '../basic-shape/Text';
 import Rect from '../basic-shape/Rect';
 import BaseText from './BaseText';
-<<<<<<< HEAD
-import { getTextWidth } from '../../util/edge';
-=======
 import { getBytesLength } from '../../util/edge';
 import { BaseEdgeModel } from '../../model';
 import { getHtmlTextHeight, getSvgTextWidthHeight } from '../../util/node';
->>>>>>> e3ad31c4
 
 export default class LineText extends BaseText {
   constructor(config) {
@@ -34,23 +30,6 @@
       const rows = String(value).split(/[\r\n]/g);
       // 计算行数
       const rowsLength = rows.length;
-<<<<<<< HEAD
-      // 计算文本中最长的一行的字节数
-      let longestBytes = 0;
-      rows && rows.forEach(item => {
-        const rowByteLength = getTextWidth(item, fontSize);
-        longestBytes = rowByteLength > longestBytes ? rowByteLength : longestBytes;
-      });
-      // 背景框宽度，最长一行字节数/2 * fontsize + 2
-      // 背景框宽度， 行数 * fontsize + 2
-      const rectAttr = {
-        ...backgroundStyle,
-        x: x - 1,
-        y: y - 1,
-        width: Math.ceil(longestBytes / 2) * fontSize + fontSize / 4,
-        height: rowsLength * (fontSize + 2) + fontSize / 4,
-      };
-=======
       let rectAttr;
       if (autoWrap && textWidth) {
         const textHeight = getHtmlTextHeight({
@@ -89,7 +68,6 @@
           height,
         };
       }
->>>>>>> e3ad31c4
       return <Rect {...rectAttr} />;
     }
   }
