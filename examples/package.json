{
  "name": "examples",
  "version": "0.7.22",
  "private": true,
  "dependencies": {
    "@ant-design/icons": "^4.3.0",
    "@babel/core": "7.12.3",
<<<<<<< HEAD
    "@logicflow/core": "^1.0.0-alpha.0",
    "@logicflow/extension": "^1.0.0-alpha.0",
=======
    "@logicflow/core": "^0.7.13",
    "@logicflow/extension": "^0.7.13",
>>>>>>> 3d3943c9
    "@pmmmwh/react-refresh-webpack-plugin": "0.4.2",
    "@svgr/webpack": "5.4.0",
    "@testing-library/jest-dom": "^5.11.4",
    "@testing-library/react": "^11.1.0",
    "@testing-library/user-event": "^12.1.10",
    "@types/jest": "^26.0.15",
    "@types/node": "^12.0.0",
    "@types/react": "^16.9.53",
    "@types/react-dom": "^16.9.8",
    "@types/react-router-dom": "^5.1.6",
    "@typescript-eslint/eslint-plugin": "^4.5.0",
    "@typescript-eslint/parser": "^4.5.0",
    "antd": "^4.9.1",
    "babel-eslint": "^10.1.0",
    "babel-jest": "^26.6.0",
    "babel-loader": "8.1.0",
    "babel-plugin-named-asset-import": "^0.3.7",
    "babel-preset-react-app": "^10.0.0",
    "bfj": "^7.0.2",
    "camelcase": "^6.1.0",
    "case-sensitive-paths-webpack-plugin": "2.3.0",
    "css-loader": "4.3.0",
    "dotenv": "8.2.0",
    "dotenv-expand": "5.1.0",
    "eslint": "^7.11.0",
    "eslint-config-react-app": "^6.0.0",
    "eslint-plugin-flowtype": "^5.2.0",
    "eslint-plugin-import": "^2.22.1",
    "eslint-plugin-jest": "^24.1.0",
    "eslint-plugin-jsx-a11y": "^6.3.1",
    "eslint-plugin-react": "^7.21.5",
    "eslint-plugin-react-hooks": "^4.2.0",
    "eslint-plugin-testing-library": "^3.9.2",
    "eslint-webpack-plugin": "^2.1.0",
    "file-loader": "6.1.1",
    "fs-extra": "^9.0.1",
    "html-webpack-plugin": "4.5.0",
    "identity-obj-proxy": "3.0.0",
    "jest": "26.6.0",
    "jest-circus": "26.6.0",
    "jest-resolve": "26.6.0",
    "jest-watch-typeahead": "0.6.1",
    "mini-css-extract-plugin": "0.11.3",
    "optimize-css-assets-webpack-plugin": "5.0.4",
    "pnp-webpack-plugin": "1.6.4",
    "postcss-flexbugs-fixes": "4.2.1",
    "postcss-loader": "3.0.0",
    "postcss-normalize": "8.0.1",
    "postcss-preset-env": "6.7.0",
    "postcss-safe-parser": "5.0.2",
    "prettier": "^2.2.1",
    "prompts": "2.4.0",
    "react": "^17.0.1",
    "react-app-polyfill": "^2.0.0",
    "react-dev-utils": "^11.0.1",
    "react-dom": "^17.0.1",
    "react-refresh": "^0.8.3",
    "react-router-dom": "^5.2.0",
    "resolve": "1.18.1",
    "resolve-url-loader": "^3.1.2",
    "sass-loader": "8.0.2",
    "semver": "7.3.2",
    "style-loader": "1.3.0",
    "terser-webpack-plugin": "4.2.3",
    "ts-pnp": "1.2.0",
    "typescript": "^4.0.3",
    "url-loader": "4.1.1",
    "web-vitals": "^0.2.4",
    "webpack": "4.44.2",
    "webpack-dev-server": "3.11.0",
    "webpack-manifest-plugin": "2.2.0",
    "workbox-webpack-plugin": "5.1.4"
  },
  "scripts": {
    "dev": "node scripts/start.js",
    "build": "cross-env PUBLIC_URL='./' node scripts/build.js",
    "test": "node scripts/test.js"
  },
  "eslintConfig": {
    "extends": [
      "react-app",
      "react-app/jest"
    ]
  },
  "browserslist": {
    "production": [
      ">0.2%",
      "not dead",
      "not op_mini all"
    ],
    "development": [
      "last 1 chrome version",
      "last 1 firefox version",
      "last 1 safari version"
    ]
  },
  "jest": {
    "roots": [
      "<rootDir>/src"
    ],
    "collectCoverageFrom": [
      "src/**/*.{js,jsx,ts,tsx}",
      "!src/**/*.d.ts"
    ],
    "setupFiles": [
      "react-app-polyfill/jsdom"
    ],
    "setupFilesAfterEnv": [
      "<rootDir>/src/setupTests.ts"
    ],
    "testMatch": [
      "<rootDir>/src/**/__tests__/**/*.{js,jsx,ts,tsx}",
      "<rootDir>/src/**/*.{spec,test}.{js,jsx,ts,tsx}"
    ],
    "testEnvironment": "jsdom",
    "testRunner": "/Users/syj/project/logic-flow/examples2/node_modules/jest-circus/runner.js",
    "transform": {
      "^.+\\.(js|jsx|mjs|cjs|ts|tsx)$": "<rootDir>/node_modules/babel-jest",
      "^.+\\.css$": "<rootDir>/config/jest/cssTransform.js",
      "^(?!.*\\.(js|jsx|mjs|cjs|ts|tsx|css|json)$)": "<rootDir>/config/jest/fileTransform.js"
    },
    "transformIgnorePatterns": [
      "[/\\\\]node_modules[/\\\\].+\\.(js|jsx|mjs|cjs|ts|tsx)$",
      "^.+\\.module\\.(css|sass|scss)$"
    ],
    "modulePaths": [],
    "moduleNameMapper": {
      "^react-native$": "react-native-web",
      "^.+\\.module\\.(css|sass|scss)$": "identity-obj-proxy"
    },
    "moduleFileExtensions": [
      "web.js",
      "js",
      "web.ts",
      "ts",
      "web.tsx",
      "tsx",
      "json",
      "web.jsx",
      "jsx",
      "node"
    ],
    "watchPlugins": [
      "jest-watch-typeahead/filename",
      "jest-watch-typeahead/testname"
    ],
    "resetMocks": true
  },
  "babel": {
    "presets": [
      "react-app"
    ]
  },
  "devDependencies": {
    "rimraf": "^3.0.2"
  }
}<|MERGE_RESOLUTION|>--- conflicted
+++ resolved
@@ -5,13 +5,8 @@
   "dependencies": {
     "@ant-design/icons": "^4.3.0",
     "@babel/core": "7.12.3",
-<<<<<<< HEAD
     "@logicflow/core": "^1.0.0-alpha.0",
     "@logicflow/extension": "^1.0.0-alpha.0",
-=======
-    "@logicflow/core": "^0.7.13",
-    "@logicflow/extension": "^0.7.13",
->>>>>>> 3d3943c9
     "@pmmmwh/react-refresh-webpack-plugin": "0.4.2",
     "@svgr/webpack": "5.4.0",
     "@testing-library/jest-dom": "^5.11.4",
