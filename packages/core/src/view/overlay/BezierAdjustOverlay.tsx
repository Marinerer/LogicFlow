import { Component, h } from 'preact';
import { ModelType } from '../../constant/constant';
import BezierEdgeModel from '../../model/edge/BezierEdgeModel';
import GraphModel from '../../model/GraphModel';
import { Point } from '../../type';
import { createDrag } from '../../util/drag';
import { getBezierPoints } from '../../util/edge';
import Circle from '../basic-shape/Circle';
import Line from '../basic-shape/Line';
import { observer } from '../..';

type IProps = {
  graphModel: GraphModel;
};

type IAnchorProps = {
  position: Point;
  bezierModel: BezierEdgeModel;
  graphModel: GraphModel;
  type: string;
};

type IState = {
  endX: number;
  endY: number;
};

// bezier曲线的可调整锚点
class BezierAdjustAnchor extends Component<IAnchorProps, IState> {
  dragHandler: Function;
  constructor(props) {
    super();
    this.dragHandler = createDrag({
      onDraging: this.onDraging,
      onDragEnd: this.onDragEnd,
    });
    const { position } = props;
    this.state = {
      endX: position.x,
      endY: position.y,
    };
  }
  onDraging = ({ deltaX, deltaY }) => {
    const { graphModel, bezierModel, type } = this.props;
<<<<<<< HEAD
    bezierModel.isDragging = true;
    const { transformMatrix } = graphModel;
=======
    const { transformModel } = graphModel;
>>>>>>> 512fdb2a
    const { endX, endY } = this.state;
    const [x, y] = transformModel.moveCanvasPointByHtml(
      [endX, endY],
      deltaX,
      deltaY,
    );
    this.setState({ endX: x, endY: y });
    bezierModel.updateAdjustAnchor({ x, y }, type);
  };
  onDragEnd = (() => {
    const { endX, endY } = this.state;
    const { bezierModel, type } = this.props;
    bezierModel.updateAdjustAnchor({ x: endX, y: endY }, type);
    bezierModel.isDragging = false;
  });
  render() {
    const { position } = this.props;
    const { x, y } = position;
    const { bezierModel } = this.props;
    const {
      adjustAnchor,
    } = bezierModel.getEdgeStyle();
    return (
      <Circle
        className="lf-bezier-adjust-anchor"
        x={x}
        y={y}
        {
          ...adjustAnchor
        }
        onMouseDown={this.dragHandler}
      />
    );
  }
}

@observer
export default class BezierAdjustOverlay extends Component<IProps> {
  getBezierAdjust(bezier: BezierEdgeModel, graphModel: GraphModel) {
    const { path, id } = bezier;
    const pointsList = getBezierPoints(path);
    const [start, sNext, ePre, end] = pointsList;
    const { adjustLine } = bezier.getEdgeStyle();
    const result = [];
    result.push(<Line
      x1={start.x}
      y1={start.y}
      x2={sNext.x}
      y2={sNext.y}
      {
        ...adjustLine
      }
    />);
    result.push(<BezierAdjustAnchor
      position={sNext}
      bezierModel={bezier}
      graphModel={graphModel}
      key={`${id}_ePre`}
      type="sNext"
    />);
    result.push(<Line
      x1={end.x}
      y1={end.y}
      x2={ePre.x}
      y2={ePre.y}
      {
        ...adjustLine
      }
    />);
    result.push(<BezierAdjustAnchor
      position={ePre}
      bezierModel={bezier}
      graphModel={graphModel}
      key={`${id}_sNext`}
      type="ePre"
    />);
    return result;
  }
  // 获取选中bezier曲线，调整操作线和锚点
  selectedBezierEdge() {
    const { graphModel } = this.props;
    const edgeList = graphModel.edges;
    const edgeAdjust = [];
    for (let i = 0; i < edgeList.length; i++) {
      const edge = edgeList[i];
      if (edge.isSelected && edge.modelType === ModelType.BEZIER_EDGE && edge.draggable) {
        edgeAdjust.push(this.getBezierAdjust(edge as BezierEdgeModel, graphModel));
      }
    }
    return edgeAdjust;
  }
  render() {
    return (
      <g className="lf-bezier-adjust">
        {this.selectedBezierEdge()}
      </g>
    );
  }
}<|MERGE_RESOLUTION|>--- conflicted
+++ resolved
@@ -42,12 +42,7 @@
   }
   onDraging = ({ deltaX, deltaY }) => {
     const { graphModel, bezierModel, type } = this.props;
-<<<<<<< HEAD
-    bezierModel.isDragging = true;
-    const { transformMatrix } = graphModel;
-=======
     const { transformModel } = graphModel;
->>>>>>> 512fdb2a
     const { endX, endY } = this.state;
     const [x, y] = transformModel.moveCanvasPointByHtml(
       [endX, endY],
