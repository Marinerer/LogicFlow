<!DOCTYPE html>
<html lang="en">
<head>
  <meta charset="UTF-8">
  <meta name="format-detection" content="telephone=no, email=no">
  <meta http-equiv="X-UA-Compatible" content="ie=edge">
  <title>LOGIN FLOW</title>
  <link rel="stylesheet" href="/core/dist/style/index.css">
  <!-- <link rel="stylesheet" href="http://0.0.0.0:9099/src/style/index.css"> -->
  <link rel="stylesheet" href="/extension/src/style/index.css">
  <style>
    html,body {
      padding: 0;
      margin: 0;
    }
    body {
      background-color: #FFF;
    }
    .rules-graph {
      margin-top: 30px;
      margin-left: 30px;
      position: relative;
    }
    .custom-minimap {
      background: url(data:image/png;base64,iVBORw0KGgoAAAANSUhEUgAAADAAAAAwCAYAAABXAvmHAAAGeUlEQVRoQ+1afYhVRRQ/5y66RVBiH2RalCwWGltvZt7SUon+YaSCZpRaWln5AaVEUUErpRYVVBihBX1Y24f5sVEqlJJ/JH2w0btntpZWShYDy4ossSBslb0nzmXuMt7efe++52r+sQcuu2/mzG/mnDNz5pxzL4JHSqnFiNgKAEUAmOD3ZfzfQ0SX5+DLZNFaf5t3LgAoMXOntfaVBBCTf7TWIQDoWhfDzKustStrHSf8SqmViLiijrFEREbGxQJorTcDwM11AO0iosl1jBsYorX+BAAm1YHRQUSz0RhzGzO/5QF0RFG0squra3cdoCdsSKFQGB8EgVh6QNGIeDtqrd8FgFtk5uPZDids5Sng1LbbIAJ8DwDjhC8IgkKpVPr6ZC2mnnmKxeKVURR1ubF7RABOgIho4FDXA36yxvhrHhLgZGndn2fIAv+H1ocsUE3rWuvLmHluEASjmHk0AFzkHhm6Tx5E3B9F0S+IuJGIvquGmdU/qGfAGDODmecAgDwNORfVDwCbEHFTGIbbco7xw48B11+3G9VaT2fmFYgokWvdxMwlRFxFRB/mBUlbIAlnc4fGWuvHAeDRMhPuAoAdALCXmfcePXp0r/AMGzZsLCKOBQB5rs8I3p4gosfyCOGF4D3xzSvxRZ6QuFgsFqMoehIApngTHQCADkTsCMNQBIDm5uYzGhsbxzNzs/xGxO6+vr7d3d3df8tvY8wkZpagTJ5zPaydQRAsL5VKpWqCJGvOHTporW8AgDcB4MwEXPYwALSFYRhrWkhr/SAA3AcAY1KL+AkAXiCi55J2Y4xY5Cl3hpLmvwDgDiLaUk2IWDl5mIwxU5h5KwCc7vj7ZOFEtNofb4zZzsyyRTIJEXeEYTjVZ9BaPyCCAECjaz+MiDPDMNxZbX1VBTDGXM3MH3imluh1IRF97oMrpeaIe/TaPgYA4RW6FACuS/rE3VprxXoDpLW+BgBec7zSfgARZ4Vh+EVFhVTqdKHr+wBwieP70WkmCWfjZqVUMyJ+mViImedba9enBJyHiO8kGmbmq6y13SkLFpylL3TtPwRBcGOlEL+iBZRSX3lu8mAURbO6uro+TQttjFnKzGtc+0tEdG85xWitXwSAe6QPEZeFYbg2zVcoFCYGQSAWHyl94mattS1Zis4UwHkKyVeF/gGAm7J8tdZaTH+3m3CJXzVIWUGqHi+7tnVEtDBD0OkA8B4AnOaEnZx4uDR/pgBaawF/1S1qo7U2TjvLkVJqKyLOcJNNC8Nwezk+Y8xUZv7IYW6z1s6sgLkBEee6/kVEJEr6D2UK0NraOvLIkSPi+mLPw8yvW2tjLadJKdWGiHI/CD3ku0qf17nYZx3ecmuteJ5yeOsQ8S7XcXj48OFjOjs7D9YkgDCnb1xmXmutXZYGcneE7Fuhg0R0drnJtNZ/JHsbAGaV8/VKqTWIuNQbX/GGrupGlVKrEfF+D/BpImorI4Qc7mtdew8iPszMsbdCRPEuz3gVuM+IaGIZDLHII0k7Mz9vrZU7IpOqCuAsIaW8RR6KnA25yH5P2orF4vkSKleaLOmTkLtUKv2a/NZan+MusmPmIKLF1fByCeCEEB8+zwP8BhEljIgPpeMZBQBSZ8qqtEmsdCsRDQhqjJnGzKL5Kzzs9UQ0v9riY+vmYUp4yuzPuBjGzJv9Sp4EWkEQKGaOa62ISFEUWT9glEobIs5O10azzlnWOmsSQECUUnKjisYk4/KpQ6JSIpK/maS1TqLQdC12HzO3pW/wLCC5p+RuqCmc9izR5Nzm7DIT/JmkkJIXuH6JOpMU86wyYzYzs7jV3jw7Qmv9BgAsAIB2yciS6nDNlWal1IIgCOZUi0AzzY+4I4qiTdba9jwL987a8aeU/oQuYk3y4vOqLOY3Lx+uGGlm4QxqUu9P0tTU1DhixIjRzHyBVCYQUaoTctD3S0UCEX8+dOjQ/t7eXskn6qYTJkDdK6px4JAANSps0NmHLDDoKq0RcMgCNSps0NmzSosQRdGEU+31alp697q1x7X3SCiRxBXSFr88HnSVDSJg6qV8O7rvI5JKQRweNzQ0bDnVXrdKjaq/v/8GP/xm5iXJpwZ1fSfhFLuFiGYdr5JbWlrG9ff3S7XPL/ZWgo2/l/A/9qj3ewlJWDLrNnkFq/GbiYGtfkxC476bkMKrZFLx2/sc1E5Ed+bgq8jiyphS2bg4g3EPABAibg/D8O2E51+mVguWMJuBHAAAAABJRU5ErkJggg==);
    }
    #app {
      width: 1200px;
      height: 500px;
      border: 1px solid #efefef;
    }
    .graph-io {
      position: absolute;
      left: 10px;
      bottom: 10px;
      z-index: 9999;
      background:rgba(255,255,255,0.8);
      box-shadow: 0 1px 4px rgba(0,0,0,.3);
      padding: 10px;
      display: flex;
    }
    .graph-io a {
      margin: 0 5px;
    }
    #upload-xml {
      position: relative;
      overflow: hidden;
      display: inline-block;
      cursor: pointer;
    }
    .upload {
      position: absolute;
      z-index: 99;
      left: 0;
      top: 0;
      opacity: 0;
      cursor: pointer;
    }
    .upload::-webkit-file-upload-button{
      cursor: pointer;
    }
    .custom-tips {
      display: none;
      position: absolute;
      width: 16px;
      height: 16px;
      cursor: pointer;
      background: url('data:image/png;base64,iVBORw0KGgoAAAANSUhEUgAAACEAAAAgCAYAAACcuBHKAAACXUlEQVRYR+1XO2wTQRB9a1suKAAJGqhSQUGB+Ei0pEKyb062gdR0qfiK1MQtEiSCKhWpCdjSzdqiI5RIgIgEBTRUQAMSpKCwfB401tkcju+yjm2l8XWnezPzbufN7luDER8iWhORi8aYE4OhIvLZGLPJzIujpDWjgIloBcAth5hVZr7tgOtCnEn4vn9VRJ5GibcBvBtS5CyAg93ExiwEQbDhQsSZhOd5y8aYe5pUROattZuDBTzP0za9jDBVa+2yMwkt4AT+R6KahI8RTcTEY5WoIaIPAE65kJgS5qOSeALg2pQKuKRd72pCe9lDx3sKYEffXbImYFQvfU31MKqt/4S5V2G5EEsT9tgklPiwSRkyOYnTNRYJInoE4DqAx8x8I21Fxl4Jz/MKxpglZp6PFyIi3RNUT7pVd7+VSqW5MAy196+Yeb2HH5sEEX0BMCciG9bahV7iYSSSik2ChESF+3+s7zMSs3bEp2CmifheMZuO/ZqOrwCO77cwSwBuioj6xr7H2OXs2GLm1YmdHUmnIxE9BKDWfoWZ70z1FN0l+WT9RLFYPJfJZN5Elv2Btfaui2tywfi+f19ElhTb6XTONxqNt31LOZiAiH7rBcYY8z4IgjMuBVwwvu+/EJFLALaZ+VA8Zsflh4ieAbgcrUY1n8+v1Wq17y6FhmEqlcqxVqu12DO5AJ4z85VUEuVy+Ui73f4RA/0B8AmArtCoj/7xSQAHeoG5XO5ovV7/mUpCPxYKhQvZbLYW7Q2jFk7CfwvDsNJsNl8PAlLvopElOx35yMN7YPNLNzgR2Uq7l/4FHSW5gJV0bmAAAAAASUVORK5CYII=') center center no-repeat;
      background-size: cover;
    }
  </style>
</head>
<body>
  <div>兼容BPMN官方DEMO，此处仅实现了bpmn中的一部分节点</div>
  <div>此页面绘制的图可以在BPMN官方DEMO中正常使用</div>
  <div>
    点击左下角下载xml，将文件上传到 <a href="https://demo.bpmn.io/" target="_blank">https://demo.bpmn.io/</a>即可使用。
  </div>
  <div>
    <button id="js_get_path">获取路径</button>
    <button id="js_show_path">原始路径</button>
    <button id="js_auto_layout">自动布局</button>
    <button id="js_get_data">获取数据</button>
  </div>
  <div class="rules-graph">
    <div id="app"></div>
    <!-- <div class="pattern">
      <div class="pattern-selection" id="selection-node-pattern"></div>
      <div>选区</div>
      <div class="pattern-start" id="start-node-pattern"></div>
      <div>开始</div>
      <div class="pattern-user" id="user-node-pattern"></div>
      <div>用户任务</div>
      <div class="pattern-user" id="system-node-pattern"></div>
      <div>系统任务</div>
      <div class="pattern-condition" id="condition-node-pattern"></div>
      <div>条件判断</div>
      <div class="pattern-end" id="end-node-pattern"></div>
      <div>结束</div>
    </div> -->
    <div class="graph-io">
      <a href="javascript:;" id="download"><img src="./img/download.png" /></a>
      <a href="javascript:;" id="download-img"><img src="./img/img.png" /></a>
      <a href="javascript:;" id="upload-xml">
        <input type="file" class="upload" id="upload" /><img src="./img/upload.png" />
      </a>
    </div>
  </div>
<<<<<<< HEAD
  <script src="/core/dist/logic-flow.js"></script>
  <!-- <script src="http://localhost:9090/logic-flow.js"></script> -->
=======
  <!-- <script src="/core/dist/logic-flow.js"></script> -->
  <script src="http://0.0.0.0:9099/logic-flow.js"></script>
>>>>>>> b9b5576a
  <script src="/BpmnElement.js"></script>
  <script src="/BpmnAdapter.js"></script>
  <script src="/Control.js"></script>
  <script src="/SelectionSelect.js"></script>
  <script src="/Snapshot.js"></script>
  <script src="/MiniMap.js"></script>
  <script src="/Menu.js"></script>
  <script src="/FlowPath.js"></script>
  <script src="/AutoLayout.js"></script>
  <script src="/Group.js"></script>
  <script src="/DndPanel.js"></script>
  <!-- <script src="./tips.js"></script> -->
  <script>
    LogicFlow.use(BpmnElement);
    LogicFlow.use(MiniMap);
    MiniMap.init({
      disabledPlugins: [Menu.name]
    })
    LogicFlow.use(FlowPath);
    LogicFlow.use(AutoLayout);
    LogicFlow.use(DndPanel);
    LogicFlow.use(Menu);
    // console.log(Group);
    LogicFlow.use(Group);
    Control.addItem({
      iconClass: 'custom-minimap',
      title: '',
      text: '导航',
      onMouseEnter: (lf, ev) => {
        console.log(MiniMap, ev);
        const position = lf.getPointByClient(ev.x, ev.y);
        console.log(position);
        MiniMap.show(position.domOverlayPosition.x - 120, position.domOverlayPosition.y + 35);
      },
      onClick: (lf, ev) => {
        // console.log(MiniMap, ev);
        const position = lf.getPointByClient(ev.x, ev.y);
        // console.log(position);
        MiniMap.show(position.domOverlayPosition.x - 120, position.domOverlayPosition.y + 35);
      },
    });
    LogicFlow.use(Control);
    LogicFlow.use(BpmnAdapter);
    LogicFlow.use(Snapshot);
    LogicFlow.use(SelectionSelect);
  </script>
  <script src="./xml2json.js"></script>
  <script src="./json2xml.js"></script>
  <script src="./index.js"></script>
  
</body>
</html><|MERGE_RESOLUTION|>--- conflicted
+++ resolved
@@ -106,13 +106,8 @@
       </a>
     </div>
   </div>
-<<<<<<< HEAD
   <script src="/core/dist/logic-flow.js"></script>
   <!-- <script src="http://localhost:9090/logic-flow.js"></script> -->
-=======
-  <!-- <script src="/core/dist/logic-flow.js"></script> -->
-  <script src="http://0.0.0.0:9099/logic-flow.js"></script>
->>>>>>> b9b5576a
   <script src="/BpmnElement.js"></script>
   <script src="/BpmnAdapter.js"></script>
   <script src="/Control.js"></script>
