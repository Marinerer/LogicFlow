import {
  observable, action, toJS, isObservable,
} from 'mobx';
import { assign, pick } from 'lodash-es';
import { createUuid } from '../../util/uuid';
import { defaultTheme } from '../../constant/DefaultTheme';
import {
  ElementState, ModelType, ElementType,
} from '../../constant/constant';
import {
<<<<<<< HEAD
  AdditionData, NodeData, NodeAttribute, NodeConfig, AnchorConfig,
=======
  AdditionData, NodeData, NodeAttribute, NodeConfig, NodeMoveRule, Bounds,
>>>>>>> b9b5576a
} from '../../type';
import GraphModel from '../GraphModel';
import { IBaseModel } from '../BaseModel';
import { formatData } from '../../util/compatible';
import { pickNodeConfig } from '../../util/node';

const defaultConfig = assign(
  {
    x: 0,
    y: 0,
    zIndex: 1,
    text: {
      value: '',
      x: 0,
      y: 0,
      draggable: false,
      editable: true,
    },
  },
  defaultTheme.rect,
  defaultTheme.circle,
);

export type ConnectRule = {
  message: string;
  validate: (source: BaseNodeModel, target: BaseNodeModel) => boolean;
};

export type ConnectRuleResult = {
  isAllPass: boolean;
  msg?: string;
};

export { BaseNodeModel };
export default class BaseNodeModel implements IBaseModel {
  readonly id = createUuid();
  readonly BaseType = ElementType.NODE;
  modelType = ModelType.NODE;
  additionStateData: AdditionData;
  [propName: string]: any; // 支持自定义
  targetRules: ConnectRule[] = [];
  sourceRules: ConnectRule[] = [];
  moveRules: NodeMoveRule[] = []; // 节点移动之前的hook
  hasSetTargetRules = false; // 用来限制rules的重复值
  hasSetSourceRules = false; // 用来限制rules的重复值
  @observable properties: Record<string, any> = {};
  @observable type = '';
  @observable x = defaultConfig.x;
  @observable y = defaultConfig.y;
  @observable
  private _width = defaultConfig.width;
  graphModel: GraphModel;
  public get width() {
    return this._width;
  }
  public set width(value) {
    this._width = value;
  }
  @observable
  private _height = defaultConfig.height;
  public get height() {
    return this._height;
  }
  public set height(value) {
    this._height = value;
  }
  @observable fill = defaultConfig.fill;
  @observable fillOpacity = defaultConfig.fillOpacity;
  @observable strokeWidth = defaultConfig.strokeWidth;
  @observable stroke = defaultConfig.stroke;
  @observable strokeOpacity = defaultConfig.strokeOpacity;
  @observable opacity = defaultConfig.opacity;
  @observable outlineColor = defaultConfig.outlineColor;
  @observable hoverOutlineColor = defaultConfig.hoverOutlineColor;
  @observable outlineStrokeDashArray = defaultConfig.outlineStrokeDashArray;
  @observable hoverOutlineStrokeDashArray = defaultConfig.hoverOutlineStrokeDashArray;
  @observable isSelected = false;
  @observable isHovered = false;
  @observable isHitable = true; // 细粒度控制节点是否对用户操作进行反应
  @observable zIndex = defaultConfig.zIndex;
  @observable anchorsOffset = []; // 根据与(x, y)的偏移量计算anchors的坐标
  @observable state = 1;
  @observable text = defaultConfig.text;
  @observable draggable = true;

  constructor(data: NodeConfig, graphModel: GraphModel, type) {
    this.graphModel = graphModel;
    this.setStyleFromTheme(type, graphModel);
    this.initNodeData(data);
    this.setAttributes();
  }

  initNodeData(data) {
    if (!data.properties) {
      data.properties = {};
    }

    if (!data.id) {
      const { idGenerator } = this.graphModel;
      const globalId = idGenerator && idGenerator();
      if (globalId) data.id = globalId;
      const nodeId = this.createId();
      if (nodeId) data.id = nodeId;
    }

    this.formatText(data);
    assign(this, pickNodeConfig(data));
  }

  createId() {
    return null;
  }

  // 格式化text参数，未修改observable不作为action
  formatText(data): void {
    if (!data.text) {
      data.text = {
        value: '',
        x: data.x,
        y: data.y,
        draggable: false,
        editable: true,
      };
    }
    if (data.text && typeof data.text === 'string') {
      data.text = {
        value: data.text,
        x: data.x,
        y: data.y,
        draggable: false,
        editable: true,
      };
    } else if (data.text && data.text.editable === undefined) {
      data.text.editable = true;
    }
  }

  setAttributes() {}

  /**
   * 保存时获取的数据
   */
  getData(): NodeData {
    const { x, y, value } = this.text;
    let { properties } = this;
    if (isObservable(properties)) {
      properties = toJS(properties);
    }
    const data: NodeData = {
      id: this.id,
      type: this.type,
      x: this.x,
      y: this.y,
      properties,
    };
    if (value) {
      data.text = {
        x,
        y,
        value,
      };
    }
    return data;
  }

  getProperties() {
    return toJS(this.properties);
  }

  /**
   * 在连线的时候，是否允许这个节点为source节点，连线到target节点。
   */
  isAllowConnectedAsSource(target: BaseNodeModel): ConnectRuleResult {
    const rules = !this.hasSetSourceRules
      ? this.getConnectedSourceRules()
      : this.sourceRules;
    this.hasSetSourceRules = true;
    let isAllPass = true;
    let msg: string;
    for (let i = 0; i < rules.length; i++) {
      const rule = rules[i];
      if (!rule.validate.call(this, this, target)) {
        isAllPass = false;
        msg = rule.message;
        break;
      }
    }
    return {
      isAllPass,
      msg,
    };
  }

  /**
   * 获取当前节点作为连接的起始节点规则。
   */
  getConnectedSourceRules(): ConnectRule[] {
    return this.sourceRules;
  }
  /**
   * 在连线的时候，是否允许这个节点未target节点
   */

  isAllowConnectedAsTarget(source: BaseNodeModel): ConnectRuleResult {
    const rules = !this.hasSetTargetRules
      ? this.getConnectedTargetRules()
      : this.targetRules;
    this.hasSetTargetRules = true;
    let isAllPass = true;
    let msg: string;
    for (let i = 0; i < rules.length; i++) {
      const rule = rules[i];
      if (!rule.validate.call(this, source, this)) {
        isAllPass = false;
        msg = rule.message;
        break;
      }
    }
    return {
      isAllPass,
      msg,
    };
  }
  /**
   * 是否允许移动节点到新的位置
   */
  isAllowMoveNode(deltaX, deltaY) {
    for (const rule of this.moveRules) {
      if (!rule(this, deltaX, deltaY)) return false;
    }
    for (const rule of this.graphModel.nodeMoveRules) {
      if (!rule(this, deltaX, deltaY)) return false;
    }
    return true;
  }

  getConnectedTargetRules(): ConnectRule[] {
    return this.targetRules;
  }

  getAnchorsByOffset() {
    const {
      anchorsOffset, x, y, id,
    } = this;
    return anchorsOffset.map((el, idx) => {
      if (el.length) {
        return {
          id: `${id}_${idx}`,
          x: x + el[0],
          y: y + el[1],
        };
      }
      return {
        x: x + el.x,
        y: y + el.y,
        id: el.id || `${id}_${idx}`,
      };
    });
  }
  /**
<<<<<<< HEAD
   * 为了保证锚点更正节点移动，不能直接定义锚点的位置，
   * 而是要定义锚点相对于节点中心点的偏移位置。
   */
  get anchors(): AnchorConfig[] {
=======
   * 获取节点区域
   */
  getBounds(): Bounds {
    return {
      x1: this.x - this.width / 2,
      y1: this.y - this.height / 2,
      x2: this.x + this.width / 2,
      y2: this.y + this.height / 2,
    };
  }

  get anchors() {
>>>>>>> b9b5576a
    const {
      anchorsOffset,
    } = this;
    if (anchorsOffset && anchorsOffset.length > 0) {
      return this.getAnchorsByOffset();
    }
    return [];
  }

  @action
  addNodeMoveRules(fn: NodeMoveRule) {
    if (!this.moveRules.includes(fn)) {
      this.moveRules.push(fn);
    }
  }
  @action
  move(deltaX, deltaY, isignoreRule = false): void {
    if (!isignoreRule && !this.isAllowMoveNode(deltaX, deltaY)) return;
    const targetX = this.x + deltaX;
    const targetY = this.y + deltaY;
    this.x = targetX;
    this.y = targetY;
    this.text && this.moveText(deltaX, deltaY);
  }

  @action
  moveTo(x, y, isignoreRule = false): void {
    const deltaX = x - this.x;
    const deltaY = y - this.y;
    if (!isignoreRule && !this.isAllowMoveNode(deltaX, deltaY)) return;
    if (this.text) {
      this.text && this.moveText(deltaX, deltaY);
    }
    this.x = x;
    this.y = y;
  }

  @action
  moveText(deltaX, deltaY): void {
    const {
      x,
      y,
      value,
      draggable,
      editable,
    } = this.text;
    this.text = {
      value,
      editable,
      draggable,
      x: x + deltaX,
      y: y + deltaY,
    };
  }

  @action
  updateText(value: string): void {
    this.text.value = value;
  }

  @action
  setSelected(flag = true): void {
    this.isSelected = flag;
  }

  @action
  setHovered(flag = true): void {
    this.isHovered = flag;
  }

  @action
  setHitable(flag = true): void {
    this.isHitable = flag;
  }

  @action
  setElementState(state: ElementState, additionStateData?: AdditionData): void {
    this.state = state;
    this.additionStateData = additionStateData;
  }

  @action
  updateStroke(color): void {
    this.stroke = color;
  }

  /* 更新数据 */
  @action
  updateData(nodeAttribute: NodeAttribute): void {
    // formatData兼容vue数据
    const nodeData = formatData(pick(nodeAttribute, 'type', 'x', 'y', 'text', 'properties'));
    // 兼容text, object/string类型
    const {
      x,
      y,
      draggable,
      editable,
    } = this.text;
    if (nodeData.text && typeof nodeData.text === 'string') {
      nodeData.text = {
        x,
        y,
        value: nodeData.text,
        draggable,
        editable,
      };
    } else if (typeof nodeData.text === 'object') {
      const text = { ...this.text, ...nodeData.text };
      nodeData.text = pick(text, 'x', 'y', 'value', 'draggable', 'editable');
    }
    assign(this, nodeData);
  }

  @action
  setProperty(key, val): void {
    this.properties = {
      ...this.properties,
      [key]: formatData(val),
    };
  }

  @action
  setProperties(properties): void {
    // fix: vue setProperties not observable
    this.properties = {
      ...this.properties,
      ...formatData(properties),
    };
  }

  @action
  setStyleFromTheme(type, graphModel): void {
    const { theme } = graphModel;
    if (theme[type]) {
      assign(this, theme[type]);
    }
  }

  @action
  setZIndex(zindex: number = defaultConfig.zIndex): void {
    this.zIndex = zindex;
  }

  @action
  updateAttributes(attributes) {
    assign(this, attributes);
  }
}<|MERGE_RESOLUTION|>--- conflicted
+++ resolved
@@ -8,11 +8,7 @@
   ElementState, ModelType, ElementType,
 } from '../../constant/constant';
 import {
-<<<<<<< HEAD
-  AdditionData, NodeData, NodeAttribute, NodeConfig, AnchorConfig,
-=======
   AdditionData, NodeData, NodeAttribute, NodeConfig, NodeMoveRule, Bounds,
->>>>>>> b9b5576a
 } from '../../type';
 import GraphModel from '../GraphModel';
 import { IBaseModel } from '../BaseModel';
@@ -273,12 +269,6 @@
     });
   }
   /**
-<<<<<<< HEAD
-   * 为了保证锚点更正节点移动，不能直接定义锚点的位置，
-   * 而是要定义锚点相对于节点中心点的偏移位置。
-   */
-  get anchors(): AnchorConfig[] {
-=======
    * 获取节点区域
    */
   getBounds(): Bounds {
@@ -291,7 +281,6 @@
   }
 
   get anchors() {
->>>>>>> b9b5576a
     const {
       anchorsOffset,
     } = this;
