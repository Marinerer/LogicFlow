import { h, Component } from 'preact';
import { map } from 'lodash-es';
import GraphModel from '../../model/GraphModel';
import Anchor from '../Anchor';
import BaseNodeModel from '../../model/node/BaseNodeModel';
import BaseText from '../text/BaseText';
import EventEmitter from '../../event/eventEmitter';
import { ElementState, EventType } from '../../constant/constant';
import { StepDrag } from '../../util/drag';
import { isIe } from '../../util/browser';

type IProps = {
  model: BaseNodeModel;
  graphModel: GraphModel;
  eventCenter: EventEmitter;
};

type Istate = {
  isDraging: boolean,
  isHovered: boolean,
};

export default abstract class BaseNode extends Component<IProps, Istate> {
  static getModel(defaultModel) {
    return defaultModel;
  }
  stepDrag: StepDrag;
  contextMenuTime: number;
  startTime: number;
  clickTimer: number;
  constructor(props) {
    super();
    const {
      graphModel: { gridSize }, eventCenter, model,
    } = props;
    // 不在构造函数中判断，因为editConfig可能会被动态改变
    this.stepDrag = new StepDrag({
      onDraging: this.onDraging,
      onDragEnd: this.onDragEnd,
      step: gridSize,
      eventType: 'NODE',
      eventCenter,
      model,
    });
    this.state = {
      isDraging: false,
      isHovered: false,
    };
  }
  abstract getShape();
  getShapeStyle() {
    const {
      model: {
        width,
        height,
        fill,
        fillOpacity,
        strokeWidth,
        stroke,
        strokeOpacity,
        opacity,
        outlineColor,
      },
    } = this.props;
    return {
      width,
      height,
      fill,
      fillOpacity,
      strokeWidth,
      stroke,
      strokeOpacity,
      opacity,
      outlineColor,
    };
  }
  getAttributes() {
    const {
      model: {
        id,
        properties = {},
        type,
        x,
        y,
        isSelected,
        isHovered,
        text,
      },
    } = this.props;
    const style = this.getShapeStyle();
    return {
      id,
      properties: {
        ...properties,
      },
      type,
      x,
      y,
      isSelected,
      isHovered,
      text: {
        ...text,
      },
      ...style,
    };
  }
  getProperties(): Record<string, any> {
    const { model } = this.props;
    return model.getProperties();
  }
  /* 支持节点自定义锚点样式 */
  getAnchorStyle(): Record<string, any> {
    const { graphModel } = this.props;
    const { anchor } = graphModel.theme;
    // 防止被重写覆盖主题。
    return { ...anchor };
  }
  /* 支持节点自定义锚点hover样式 */
  getAnchorHoverStyle(): Record<string, any> {
    const { graphModel } = this.props;
    const { anchorHover } = graphModel.theme;
    return { ...anchorHover };
  }
  /* 锚点创建连线样式 */
  getNewEdgeStyle(): Record<string, any> {
    const { graphModel } = this.props;
    const { anchorLine } = graphModel.theme;
    return { ...anchorLine };
  }
  getAnchors() {
    const { model, graphModel, eventCenter } = this.props;
    const {
      isSelected, isHitable,
    } = model;
    const { isHovered, isDraging } = this.state;
    if (isHitable && (isSelected || isHovered)) {
      const style = this.getAnchorStyle();
      const hoverStyle = this.getAnchorHoverStyle();
      const edgeStyle = this.getNewEdgeStyle();
      return map(model.anchors,
        (anchor, index) => (
          <Anchor
            {...anchor}
            nodeDraging={isDraging}
            style={style}
            hoverStyle={hoverStyle}
            edgeStyle={edgeStyle}
            anchorIndex={index}
            nodeModel={model}
            eventCenter={eventCenter}
            graphModel={graphModel}
            setHoverOFF={this.setHoverOFF}
          />
        ));
    }
    return [];
  }
  /* 支持节点自定义文案样式 */
  getTextStyle() {
    const { graphModel } = this.props;
    // 透传 nodeText
    const { nodeText } = graphModel.theme;
    return { ...nodeText };
  }
  getText() {
    const { model, graphModel } = this.props;
    // 文本被编辑的时候，显示编辑框，不显示文本。
    if (model.state === ElementState.TEXT_EDIT) {
      return '';
    }
    const style = this.getTextStyle();
    if (model.text) {
      const { editConfig } = graphModel;
      let draggable = false;
      if (model.text.draggable || editConfig.nodeTextDraggable) {
        draggable = true;
      }
      return (
        <BaseText
          editable={editConfig.nodeTextEdit && model.text.editable}
          style={style}
          model={model}
          graphModel={graphModel}
          draggable={draggable}
        />
      );
    }
  }
  getStateClassName() {
    const { model: { state } } = this.props;
    let className = 'lf-node';
    switch (state) {
      case ElementState.ALLOW_CONNECT:
        className += ' lf-node-allow';
        break;
      case ElementState.NOT_ALLOW_CONNECT:
        className += ' lf-node-not-allow';
        break;
      default:
        className += ' lf-node-default';
        break;
    }
    const { isDraging } = this.state;
    if (isDraging) {
      className += ' lf-dragging';
    }
    return className;
  }

  onDraging = ({ deltaX, deltaY }) => {
    const { model, graphModel } = this.props;
    const { isDraging } = this.state;
    if (!isDraging) {
      this.setState({
        isDraging: true,
      });
    }
    const { transformMatrix } = graphModel;
    const [curDeltaX, curDeltaY] = transformMatrix.fixDeltaXY(deltaX, deltaY);
    graphModel.moveNode(model.id, curDeltaX, curDeltaY);
  };
  onDragEnd = () => {
    this.setState({
      isDraging: false,
    });
  };
  handleClick = (e: MouseEvent) => {
    // 节点拖拽进画布之后，不触发click事件相关emit
    // 点拖拽进画布没有触发mousedown事件，没有startTime，用这个值做区分
    if (!this.startTime) return;
    const time = new Date().getTime() - this.startTime;
    if (time > 200) return; // 事件大于200ms，认为是拖拽。
    const { model, eventCenter, graphModel } = this.props;
    // 节点数据，多为事件对象数据抛出
    const nodeData = model.getData();
    const position = graphModel.getPointByClient({
      x: e.clientX,
      y: e.clientY,
    });

    const eventOptions = {
      data: nodeData,
      e,
      position,
    };

    const isRightClick = e.button === 2;
    // 这里 IE 11不能正确显示
    const isDoubleClick = e.detail === 2;

    // 判断是否有右击，如果有右击则取消点击事件触发
    if (isRightClick) return;

    // 不是双击的，默认都是单击
    if (isDoubleClick) {
      const { editConfig } = graphModel;
      if (editConfig.nodeTextEdit && model.text.editable) {
        model.setSelected(false);
        graphModel.setElementStateById(model.id, ElementState.TEXT_EDIT);
      }
      eventCenter.emit(EventType.NODE_DBCLICK, eventOptions);
    } else {
      eventCenter.emit(EventType.ELEMENT_CLICK, eventOptions);
      eventCenter.emit(EventType.NODE_CLICK, eventOptions);
    }
    const { editConfig: { metaKeyMultipleSelected } } = graphModel;
    graphModel.selectNodeById(model.id, e.metaKey && metaKeyMultipleSelected);
    this.toFront();
  };
  handleContextMenu = (ev: MouseEvent) => {
    ev.preventDefault();
    // 节点右击也会触发时间，区分右击和点击(mouseup)
    this.contextMenuTime = new Date().getTime();
    if (this.clickTimer) { clearTimeout(this.clickTimer); }
    const { model, eventCenter, graphModel } = this.props;
    // 节点数据，多为事件对象数据抛出
    const nodeData = model.getData();

    const position = graphModel.getPointByClient({
      x: ev.clientX,
      y: ev.clientY,
    });
    graphModel.setElementStateById(model.id, ElementState.SHOW_MENU, position.domOverlayPosition);
    graphModel.selectNodeById(model.id);
    eventCenter.emit(EventType.NODE_CONTEXTMENU, {
      data: nodeData,
      e: ev,
      position,
    });
    this.toFront();
  };
  handleMouseDown = (ev: MouseEvent) => {
    this.startTime = new Date().getTime();
<<<<<<< HEAD
    const { editConfig } = graphModel;
    if (editConfig.adjustNodePosition && model.draggable) {
      this.stepDrag && this.stepDrag.handleMouseDown(ev);
    }
=======
    this.stepDrag && this.stepDrag.handleMouseDown(ev);
    this.toFront();
>>>>>>> b9b5576a
  };
  // 不清楚以前为啥要把hover状态放到model中，先改回来。
  setHoverON = (ev) => {
    const { isHovered } = this.state;
    if (isHovered) return;
    this.setState({
      isHovered: true,
    });
    const { model, eventCenter } = this.props;
    const nodeData = model.getData();
    model.setHovered(true);
    eventCenter.emit(EventType.NODE_MOUSEENTER, {
      data: nodeData,
      e: ev,
    });
  };
  setHoverOFF = (ev) => {
    this.setState({
      isHovered: false,
    });
    const { model, eventCenter } = this.props;
    const nodeData = model.getData();
    model.setHovered(false);
    eventCenter.emit(EventType.NODE_MOUSELEAVE, {
      data: nodeData,
      e: ev,
    });
  };
  onMouseOut = (ev) => {
    if (isIe) {
      this.setHoverOFF(ev);
    }
  };
  /**
   * 节点置顶，可以被某些不需要置顶的节点重写，如group节点。
   */
  toFront() {
    const { model, graphModel } = this.props;
    graphModel.toFront(model.id);
  }
  render() {
    const { model, graphModel } = this.props;
    const {
      editConfig: { hideAnchors, adjustNodePosition },
      gridSize,
      transformMatrix: { SCALE_X },
    } = graphModel;
    const {
      isHitable,
      draggable,
    } = model;
    const nodeShapeInner = (
      <g className="lf-node-content">
        {this.getShape()}
        {this.getText()}
        {
          hideAnchors ? null : this.getAnchors()
        }
      </g>
    );
    let nodeShape;
    if (!isHitable) {
      nodeShape = (
        <g className={this.getStateClassName()} id={model.id}>
          { nodeShapeInner }
        </g>
      );
    } else {
      if (adjustNodePosition && draggable) {
        this.stepDrag.setStep(gridSize * SCALE_X);
      }
      nodeShape = (
        <g
          className={this.getStateClassName()}
          id={model.id}
          onMouseDown={this.handleMouseDown}
          onMouseUp={this.handleClick}
          onMouseEnter={this.setHoverON}
          onMouseOver={this.setHoverON}
          onMouseLeave={this.setHoverOFF}
          onMouseOut={this.onMouseOut}
          onContextMenu={this.handleContextMenu}
        >
          { nodeShapeInner }
        </g>
      );
    }
    return nodeShape;
  }
}<|MERGE_RESOLUTION|>--- conflicted
+++ resolved
@@ -290,16 +290,13 @@
     this.toFront();
   };
   handleMouseDown = (ev: MouseEvent) => {
+    const { model, graphModel } = this.props;
+    this.toFront();
     this.startTime = new Date().getTime();
-<<<<<<< HEAD
     const { editConfig } = graphModel;
     if (editConfig.adjustNodePosition && model.draggable) {
       this.stepDrag && this.stepDrag.handleMouseDown(ev);
     }
-=======
-    this.stepDrag && this.stepDrag.handleMouseDown(ev);
-    this.toFront();
->>>>>>> b9b5576a
   };
   // 不清楚以前为啥要把hover状态放到model中，先改回来。
   setHoverON = (ev) => {
