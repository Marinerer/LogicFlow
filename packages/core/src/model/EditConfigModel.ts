import { observable, action } from 'mobx';
import { assign, pick } from 'lodash-es';

export interface EditConfigInterface {
  stopZoomGraph?: boolean;
  stopScrollGraph?: boolean;
  stopMoveGraph?: boolean;
  adjustEdge?: boolean;
  adjustNodePosition?: boolean;
  hideAnchors?: boolean;
  nodeTextEdit?: boolean;
  edgeTextEdit?: boolean;
  nodeTextDraggable?: boolean;
  edgeTextDraggable?: boolean;
  extraConf?: Record<string, string | number | object | boolean>;
}

const SilentConfig = {
  stopZoomGraph: false,
  stopScrollGraph: false,
  stopMoveGraph: false,
  adjustEdge: false,
  adjustNodePosition: false,
  hideAnchors: true,
  nodeTextEdit: false,
  edgeTextEdit: false,
  nodeTextDraggable: false,
  edgeTextDraggable: false,
  metaKeyMultipleSelected: false,
};

const keys = [
  'stopZoomGraph',
  'stopScrollGraph',
  'stopMoveGraph',
  'adjustEdge',
  'adjustNodePosition',
  'hideAnchors',
  'hoverOutline',
  'nodeTextEdit',
  'edgeTextEdit',
  'nodeTextDraggable',
  'edgeTextDraggable',
  'metaKeyMultipleSelected',
  'extraConf',
];
/**
 * 页面编辑配置
 */
export default class EditConfigModel {
  @observable stopZoomGraph = false; // 禁止缩放画布
  @observable stopScrollGraph = false; // 禁止鼠标滚动移动画布
  @observable stopMoveGraph = false; // 禁止拖动画布
  @observable adjustEdge = true; // 允许调整连线
  @observable adjustNodePosition = true; // 允许拖动节点
  @observable hideAnchors = false; // 隐藏节点所有锚点
  @observable hoverOutline = false; // 显示节点悬浮时的外框
  @observable nodeSelectedOutline = true; // 节点被选中时是否显示outline
  @observable edgeSelectedOutline = true; // 连线被选中时是否显示outline
  @observable nodeTextEdit = true; // 允许节点文本可以编辑
  @observable edgeTextEdit = true; // 允许连线文本可以编辑
  @observable nodeTextDraggable = false; // 允许节点文本可以拖拽
  @observable edgeTextDraggable = false; // 允许连线文本可以拖拽
  @observable metaKeyMultipleSelected = false; // 允许meta多选元素
  extraConf = {}; // 外部传入的额外配置, 待优化，这里不够易用。
<<<<<<< HEAD
  constructor(config) {
    assign(this, this.getConfigDetail(config));
  }
  @action
  updateEditConfig(config) {
    assign(this, this.getConfigDetail(config));
  }
  getConfigDetail(config) {
    const { isSilentMode, textEdit } = config;
    const userConfig = pick(config, keys);
    // 如果不传，默认undefined表示非静默模式
    if (isSilentMode === true) {
      const slientConfig = pick(SilentConfig, keys);
      assign(userConfig, slientConfig);
    }
    // 如果不传，默认undefined表示允许文本编辑
    if (textEdit === false) {
      assign(userConfig, {
=======
  keys: string[];
  constructor(data) {
    this.keys = [
      'stopZoomGraph',
      'stopScrollGraph',
      'stopMoveGraph',
      'adjustEdge',
      'adjustNodePosition',
      'hideAnchors',
      'hoverOutline',
      'nodeTextEdit',
      'edgeTextEdit',
      'nodeTextDraggable',
      'edgeTextDraggable',
      'metaKeyMultipleSelected',
      'nodeSelectedOutline',
      'edgeSelectedOutline',
      'extraConf',
    ];
    const { isSilentMode, textEdit } = data;
    if (isSilentMode) {
      assign(
        this,
        pick(SilentConfig, this.keys),
        pick(data, [
          'stopZoomGraph',
          'stopScrollGraph',
          'stopMoveGraph',
          'hideAnchors',
          'hoverOutline',
          'extraConf',
        ]),
      );
    } else if (!textEdit) {
      // 通过 textEdit API 禁用文本编辑
      assign(this, pick(data, this.keys), {
>>>>>>> b9b5576a
        nodeTextEdit: false,
        edgeTextEdit: false,
      });
    }
    return userConfig;
  }
  getConfig() {
    return pick(this, keys);
  }
}

export { EditConfigModel };<|MERGE_RESOLUTION|>--- conflicted
+++ resolved
@@ -63,7 +63,6 @@
   @observable edgeTextDraggable = false; // 允许连线文本可以拖拽
   @observable metaKeyMultipleSelected = false; // 允许meta多选元素
   extraConf = {}; // 外部传入的额外配置, 待优化，这里不够易用。
-<<<<<<< HEAD
   constructor(config) {
     assign(this, this.getConfigDetail(config));
   }
@@ -82,44 +81,6 @@
     // 如果不传，默认undefined表示允许文本编辑
     if (textEdit === false) {
       assign(userConfig, {
-=======
-  keys: string[];
-  constructor(data) {
-    this.keys = [
-      'stopZoomGraph',
-      'stopScrollGraph',
-      'stopMoveGraph',
-      'adjustEdge',
-      'adjustNodePosition',
-      'hideAnchors',
-      'hoverOutline',
-      'nodeTextEdit',
-      'edgeTextEdit',
-      'nodeTextDraggable',
-      'edgeTextDraggable',
-      'metaKeyMultipleSelected',
-      'nodeSelectedOutline',
-      'edgeSelectedOutline',
-      'extraConf',
-    ];
-    const { isSilentMode, textEdit } = data;
-    if (isSilentMode) {
-      assign(
-        this,
-        pick(SilentConfig, this.keys),
-        pick(data, [
-          'stopZoomGraph',
-          'stopScrollGraph',
-          'stopMoveGraph',
-          'hideAnchors',
-          'hoverOutline',
-          'extraConf',
-        ]),
-      );
-    } else if (!textEdit) {
-      // 通过 textEdit API 禁用文本编辑
-      assign(this, pick(data, this.keys), {
->>>>>>> b9b5576a
         nodeTextEdit: false,
         edgeTextEdit: false,
       });
